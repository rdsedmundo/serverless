--- conflicted
+++ resolved
@@ -109,21 +109,12 @@
         });
   }
 
-<<<<<<< HEAD
   /**
    * Prompt module & function if they're missing
    */
-  
+
   _promptModuleFunction() {
 
-=======
-
-  /**
-   * Prompt module & function if they're missing
-   */
-
-  _promptModuleFunction(){
->>>>>>> eef57a78
     let _this = this,
         overrides = {};
 
@@ -187,14 +178,9 @@
         .replace(/[^a-zA-Z-\d:]/g, '')
         .substring(0, 19);
 
-<<<<<<< HEAD
-    // Sanitize module name
+    // If module does NOT exists, throw error
     this.evt.module = this.evt.module.trim();
-    
-    // If module does not exist, throw error
-=======
-    // If module does NOT exists, throw error
->>>>>>> eef57a78
+
     let moduleFullPath = path.join(this.S._projectRootPath, 'back', 'modules', this.evt.module);
     if (!SUtils.dirExistsSync(moduleFullPath)) {
       return BbPromise.reject(new SError('module ' + this.evt.module + ' does NOT exist',
@@ -243,7 +229,6 @@
 
     // Write function files: directory, handler, event.json, s-function.json
     writeDeferred.push(
-<<<<<<< HEAD
         fs.mkdirSync(path.join(_this.S._projectRootPath, _this.pathFunction)),
         SUtils.writeFile(path.join(path.join(_this.S._projectRootPath, _this.pathFunction), 'handler.js'), handlerJs),
         SUtils.writeFile(path.join(_this.S._projectRootPath, _this.pathFunction, 'event.json'), JSON.stringify(eventJson, null, 2)),
@@ -252,13 +237,6 @@
 
     // Add path function to evt function
     _this.evt.function.pathFunction = _this.pathFunction;
-=======
-        fs.mkdirSync(_this.evt.function.pathFunction.replace('/s-function.json','')),
-        SUtils.writeFile(path.join(_this.evt.function.pathFunction.replace('s-function.json', ''), 'handler.js'), handlerJs),
-        SUtils.writeFile(path.join(_this.evt.function.pathFunction.replace('s-function.json', ''), 'event.json'), JSON.stringify(eventJson, null, 2)),
-        SUtils.writeFile(_this.evt.function.pathFunction, JSON.stringify(functionJson, null, 2))
-    );
->>>>>>> eef57a78
 
     return BbPromise.all(writeDeferred);
   };
