'use strict';

/* eslint-disable no-unused-expressions */

const sinon = require('sinon');
const fs = require('fs');
const path = require('path');
const chai = require('chai');
const proxyquire = require('proxyquire');
const normalizeFiles = require('../../lib/normalizeFiles');
const AwsProvider = require('../../provider/awsProvider');
const AwsDeploy = require('../index');
const Serverless = require('../../../../Serverless');
const testUtils = require('../../../../../tests/utils');

chai.use(require('chai-as-promised'));
chai.use(require('sinon-chai'));

const expect = chai.expect;

describe('uploadArtifacts', () => {
  let serverless;
  let awsDeploy;
  let cryptoStub;

  beforeEach(() => {
    serverless = new Serverless();
    serverless.config.servicePath = 'foo';
    serverless.setProvider('aws', new AwsProvider(serverless, {}));
    const options = {
      stage: 'dev',
      region: 'us-east-1',
    };
    awsDeploy = new AwsDeploy(serverless, options);
    awsDeploy.bucketName = 'deployment-bucket';
    awsDeploy.serverless.service.package.artifactDirectoryName = 'somedir';
    awsDeploy.serverless.service.functions = {
      first: {
        handler: 'foo',
      },
    };
    awsDeploy.serverless.service.provider.compiledCloudFormationTemplate = {
      foo: 'bar',
    };
    awsDeploy.serverless.cli = new serverless.classes.CLI();
    cryptoStub = {
      createHash: function () { return this; }, // eslint-disable-line
      update: function () { return this; }, // eslint-disable-line
      digest: sinon.stub(),
    };
    const uploadArtifacts = proxyquire('./uploadArtifacts.js', {
      crypto: cryptoStub,
    });
    Object.assign(
      awsDeploy,
      uploadArtifacts
    );
  });

  describe('#uploadArtifacts()', () => {
    it('should run promise chain in order', () => {
      const uploadCloudFormationFileStub = sinon
        .stub(awsDeploy, 'uploadCloudFormationFile').resolves();
      const uploadFunctionsStub = sinon
        .stub(awsDeploy, 'uploadFunctions').resolves();

      return awsDeploy.uploadArtifacts().then(() => {
        expect(uploadCloudFormationFileStub.calledOnce)
          .to.be.equal(true);

        expect(uploadFunctionsStub.calledAfter(uploadCloudFormationFileStub)).to.be.equal(true);

        awsDeploy.uploadCloudFormationFile.restore();
        awsDeploy.uploadFunctions.restore();
      });
    });
  });

  describe('#uploadCloudFormationFile()', () => {
    let normalizeCloudFormationTemplateStub;
    let uploadStub;

    beforeEach(() => {
      normalizeCloudFormationTemplateStub = sinon
        .stub(normalizeFiles, 'normalizeCloudFormationTemplate')
        .returns();
      uploadStub = sinon
        .stub(awsDeploy.provider, 'request')
        .resolves();
    });

    afterEach(() => {
      normalizeCloudFormationTemplateStub.restore();
      uploadStub.restore();
    });

    it('should upload the CloudFormation file to the S3 bucket', () => {
      cryptoStub.createHash().update().digest.onCall(0).returns('local-hash-cf-template');

      return awsDeploy.uploadCloudFormationFile().then(() => {
        expect(normalizeCloudFormationTemplateStub).to.have.been.calledOnce;
        expect(uploadStub).to.have.been.calledOnce;
        expect(uploadStub).to.have.been.calledWithExactly(
          'S3',
          'upload',
          {
            Bucket: awsDeploy.bucketName,
            Key: `${awsDeploy.serverless.service.package
              .artifactDirectoryName}/compiled-cloudformation-template.json`,
            Body: JSON.stringify({ foo: 'bar' }),
            ContentType: 'application/json',
            Metadata: {
              filesha256: 'local-hash-cf-template',
            },
          });
        expect(normalizeCloudFormationTemplateStub).to.have.been.calledWithExactly({ foo: 'bar' });
      });
    });

    it('should upload the CloudFormation file to a bucket with SSE bucket policy', () => {
      cryptoStub.createHash().update().digest.onCall(0).returns('local-hash-cf-template');
      awsDeploy.serverless.service.provider.deploymentBucketObject = {
        serverSideEncryption: 'AES256',
      };

      return awsDeploy.uploadCloudFormationFile().then(() => {
        expect(normalizeCloudFormationTemplateStub).to.have.been.calledOnce;
        expect(uploadStub).to.have.been.calledOnce;
        expect(uploadStub).to.have.been.calledWithExactly(
          'S3',
          'upload',
          {
            Bucket: awsDeploy.bucketName,
            Key: `${awsDeploy.serverless.service.package
              .artifactDirectoryName}/compiled-cloudformation-template.json`,
            Body: JSON.stringify({ foo: 'bar' }),
            ContentType: 'application/json',
            ServerSideEncryption: 'AES256',
            Metadata: {
              filesha256: 'local-hash-cf-template',
            },
          });
        expect(normalizeCloudFormationTemplateStub).to.have.been.calledWithExactly({ foo: 'bar' });
      });
    });
  });

  describe('#uploadZipFile()', () => {
    let readFileSyncStub;
    let uploadStub;

    beforeEach(() => {
      readFileSyncStub = sinon
        .stub(fs, 'readFileSync')
        .returns();
      uploadStub = sinon
        .stub(awsDeploy.provider, 'request')
        .resolves();
    });

    afterEach(() => {
      readFileSyncStub.restore();
      uploadStub.restore();
    });

    it('should throw for null artifact paths', () => {
      expect(() => awsDeploy.uploadZipFile(null)).to.throw(Error);
    });

    it('should upload the .zip file to the S3 bucket', () => {
      cryptoStub.createHash().update().digest.onCall(0).returns('local-hash-zip-file');

      const tmpDirPath = testUtils.getTmpDirPath();
      const artifactFilePath = path.join(tmpDirPath, 'artifact.zip');
      serverless.utils.writeFileSync(artifactFilePath, 'artifact.zip file content');

      return awsDeploy.uploadZipFile(artifactFilePath).then(() => {
        expect(uploadStub).to.have.been.calledOnce;
        expect(readFileSyncStub).to.have.been.calledOnce;
        expect(uploadStub).to.have.been.calledWithExactly(
          'S3',
          'upload',
          {
            Bucket: awsDeploy.bucketName,
            Key: `${awsDeploy.serverless.service.package.artifactDirectoryName}/artifact.zip`,
            Body: sinon.match.object.and(sinon.match.has('path', artifactFilePath)),
            ContentType: 'application/zip',
            Metadata: {
              filesha256: 'local-hash-zip-file',
            },
          });
        expect(readFileSyncStub).to.have.been.calledWithExactly(artifactFilePath);
      });
    });

    it('should upload the .zip file to a bucket with SSE bucket policy', () => {
      cryptoStub.createHash().update().digest.onCall(0).returns('local-hash-zip-file');

      const tmpDirPath = testUtils.getTmpDirPath();
      const artifactFilePath = path.join(tmpDirPath, 'artifact.zip');
      serverless.utils.writeFileSync(artifactFilePath, 'artifact.zip file content');
      awsDeploy.serverless.service.provider.deploymentBucketObject = {
        serverSideEncryption: 'AES256',
      };

      return awsDeploy.uploadZipFile(artifactFilePath).then(() => {
        expect(uploadStub).to.have.been.calledOnce;
        expect(readFileSyncStub).to.have.been.calledOnce;
        expect(uploadStub).to.have.been.calledWithExactly(
          'S3',
          'upload',
          {
            Bucket: awsDeploy.bucketName,
            Key: `${awsDeploy.serverless.service.package.artifactDirectoryName}/artifact.zip`,
            Body: sinon.match.object.and(sinon.match.has('path', artifactFilePath)),
            ContentType: 'application/zip',
            ServerSideEncryption: 'AES256',
            Metadata: {
              filesha256: 'local-hash-zip-file',
            },
          });
        expect(readFileSyncStub).to.have.been.calledWithExactly(artifactFilePath);
      });
    });
  });

  describe('#uploadFunctions()', () => {
    let uploadZipFileStub;

    beforeEach(() => {
      sinon.stub(fs, 'statSync').returns({ size: 1024 });
      uploadZipFileStub = sinon.stub(awsDeploy, 'uploadZipFile').resolves();
    });

    afterEach(() => {
      fs.statSync.restore();
      uploadZipFileStub.restore();
    });

    it('should upload the service artifact file to the S3 bucket', () => {
      awsDeploy.serverless.config.servicePath = 'some/path';
      awsDeploy.serverless.service.service = 'new-service';

      return awsDeploy.uploadFunctions().then(() => {
        expect(uploadZipFileStub.calledOnce).to.be.equal(true);
        expect(uploadZipFileStub.args[0][0]).to.be.equal('new-service.zip');
      });
    });

    it('should upload a single .zip file to the S3 bucket when not packaging individually', () => {
      awsDeploy.serverless.service.functions = {
        first: {
          package: {
            artifact: 'artifact.zip',
          },
        },
        second: {
          package: {
            artifact: 'artifact.zip',
          },
        },
      };

      return awsDeploy.uploadFunctions().then(() => {
        expect(uploadZipFileStub.calledOnce).to.be.equal(true);
        expect(uploadZipFileStub.args[0][0]).to.be.equal('artifact.zip');
      });
    });

    it('should upload the function .zip files to the S3 bucket', () => {
      awsDeploy.serverless.service.package.individually = true;
      awsDeploy.serverless.service.functions = {
        first: {
          package: {
            artifact: 'first-artifact.zip',
          },
        },
        second: {
          package: {
            artifact: 'second-artifact.zip',
          },
        },
      };

      return awsDeploy.uploadFunctions().then(() => {
        expect(uploadZipFileStub.calledTwice).to.be.equal(true);
        expect(uploadZipFileStub.args[0][0])
          .to.be.equal(awsDeploy.serverless.service.functions.first.package.artifact);
        expect(uploadZipFileStub.args[1][0])
          .to.be.equal(awsDeploy.serverless.service.functions.second.package.artifact);
<<<<<<< HEAD
=======
        uploadZipFileStub.restore();
>>>>>>> 26184f30
      });
    });

    it('should upload single function artifact and service artifact', () => {
      awsDeploy.serverless.service.package.artifact = 'second-artifact.zip';
      awsDeploy.serverless.service.functions = {
        first: {
          handler: 'bar',
          package: {
            artifact: 'first-artifact.zip',
            individually: true,
          },
        },
        second: {
          handler: 'foo',
        },
      };

<<<<<<< HEAD
=======
      const uploadZipFileStub = sinon
        .stub(awsDeploy, 'uploadZipFile').resolves();
      const statSyncStub = sinon.stub(fs, 'statSync').returns({ size: 1024 });

>>>>>>> 26184f30
      return awsDeploy.uploadFunctions().then(() => {
        expect(uploadZipFileStub.calledTwice).to.be.equal(true);
        expect(uploadZipFileStub.args[0][0])
          .to.be.equal(awsDeploy.serverless.service.functions.first.package.artifact);
        expect(uploadZipFileStub.args[1][0])
          .to.be.equal(awsDeploy.serverless.service.package.artifact);
<<<<<<< HEAD
=======
      }).finally(() => {
        uploadZipFileStub.restore();
        statSyncStub.restore();
>>>>>>> 26184f30
      });
    });

    it('should log artifact size', () => {
      awsDeploy.serverless.config.servicePath = 'some/path';
      awsDeploy.serverless.service.service = 'new-service';

<<<<<<< HEAD
=======
      const statSyncStub = sinon.stub(fs, 'statSync').returns({ size: 1024 });
      const uploadZipFileStub = sinon.stub(awsDeploy, 'uploadZipFile').resolves();
>>>>>>> 26184f30
      sinon.spy(awsDeploy.serverless.cli, 'log');

      return awsDeploy.uploadFunctions().then(() => {
        const expected = 'Uploading service .zip file to S3 (1 KB)...';
        expect(awsDeploy.serverless.cli.log.calledWithExactly(expected)).to.be.equal(true);
<<<<<<< HEAD
=======
      }).finally(() => {
        statSyncStub.restore();
        uploadZipFileStub.restore();
>>>>>>> 26184f30
      });
    });
  });
});<|MERGE_RESOLUTION|>--- conflicted
+++ resolved
@@ -288,10 +288,6 @@
           .to.be.equal(awsDeploy.serverless.service.functions.first.package.artifact);
         expect(uploadZipFileStub.args[1][0])
           .to.be.equal(awsDeploy.serverless.service.functions.second.package.artifact);
-<<<<<<< HEAD
-=======
-        uploadZipFileStub.restore();
->>>>>>> 26184f30
       });
     });
 
@@ -310,25 +306,12 @@
         },
       };
 
-<<<<<<< HEAD
-=======
-      const uploadZipFileStub = sinon
-        .stub(awsDeploy, 'uploadZipFile').resolves();
-      const statSyncStub = sinon.stub(fs, 'statSync').returns({ size: 1024 });
-
->>>>>>> 26184f30
       return awsDeploy.uploadFunctions().then(() => {
         expect(uploadZipFileStub.calledTwice).to.be.equal(true);
         expect(uploadZipFileStub.args[0][0])
           .to.be.equal(awsDeploy.serverless.service.functions.first.package.artifact);
         expect(uploadZipFileStub.args[1][0])
           .to.be.equal(awsDeploy.serverless.service.package.artifact);
-<<<<<<< HEAD
-=======
-      }).finally(() => {
-        uploadZipFileStub.restore();
-        statSyncStub.restore();
->>>>>>> 26184f30
       });
     });
 
@@ -336,22 +319,11 @@
       awsDeploy.serverless.config.servicePath = 'some/path';
       awsDeploy.serverless.service.service = 'new-service';
 
-<<<<<<< HEAD
-=======
-      const statSyncStub = sinon.stub(fs, 'statSync').returns({ size: 1024 });
-      const uploadZipFileStub = sinon.stub(awsDeploy, 'uploadZipFile').resolves();
->>>>>>> 26184f30
       sinon.spy(awsDeploy.serverless.cli, 'log');
 
       return awsDeploy.uploadFunctions().then(() => {
         const expected = 'Uploading service .zip file to S3 (1 KB)...';
         expect(awsDeploy.serverless.cli.log.calledWithExactly(expected)).to.be.equal(true);
-<<<<<<< HEAD
-=======
-      }).finally(() => {
-        statSyncStub.restore();
-        uploadZipFileStub.restore();
->>>>>>> 26184f30
       });
     });
   });
