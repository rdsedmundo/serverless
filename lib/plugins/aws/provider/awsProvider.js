--- conflicted
+++ resolved
@@ -245,21 +245,6 @@
       return BbPromise.fromCallback(cb => {
         req.send(cb);
       })
-<<<<<<< HEAD
-        .catch(err => {
-          let message = err.message;
-          if (err.message === 'Missing credentials in config') {
-            const errorMessage = [
-              'AWS provider credentials not found.',
-              ' Learn how to set up AWS provider credentials',
-              ` in our docs here: ${chalk.green('http://bit.ly/aws-creds-setup')}.`,
-            ].join('');
-            message = errorMessage;
-            userStats.track('user_awsCredentialsNotFound');
-          }
-          return BbPromise.reject(new this.serverless.classes.Error(message, err.statusCode));
-        });
-=======
       .catch(err => {
         let message = err.message;
         if (err.message === 'Missing credentials in config') {
@@ -273,7 +258,6 @@
         }
         return BbPromise.reject(new this.serverless.classes.Error(message, err.statusCode));
       });
->>>>>>> bd196e05
     })
       .then(data => {
         const result = BbPromise.resolve(data);
