--- conflicted
+++ resolved
@@ -933,11 +933,7 @@
 
     describe('context.remainingTimeInMillis', () => {
       it('should become lower over time', function () {
-<<<<<<< HEAD
-        this.timeout(3000);
-=======
         this.timeout(3000); // On Windows it tends to timeout with 2000
->>>>>>> c283fe2a
         awsInvokeLocal.serverless.config.servicePath = __dirname;
 
         return awsInvokeLocal.invokeLocalRuby(
