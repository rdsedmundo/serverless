--- conflicted
+++ resolved
@@ -116,10 +116,10 @@
 
         expect(unzippedFileData['bin/some-binary'].name)
           .to.equal('bin/some-binary');
+
         expect(unzippedFileData['bin/read-only'].name)
           .to.equal('bin/read-only');
 
-<<<<<<< HEAD
         expect(unzippedFileData['include-me/some-file'].name)
           .to.equal('include-me/some-file');
 
@@ -127,20 +127,6 @@
           .to.equal('a-serverless-plugin.js');
       });
   });
-=======
-      expect(unzippedFileData['a-serverless-plugin.js'].name)
-        .to.equal('a-serverless-plugin.js');
-    })
-  );
-
-  it('should keep file permissions', () => packageService
-    .zipService().then(() => {
-      const artifact = packageService.serverless.service.package.artifact;
-      const data = fs.readFileSync(artifact);
-      return zip.loadAsync(data);
-    }).then(unzippedData => {
-      const unzippedFileData = unzippedData.files;
->>>>>>> 6692d2d0
 
   it('should keep file permissions', () => {
     const exclude = [];
@@ -150,7 +136,6 @@
     return packageService.zipDirectory(servicePath, exclude, include, zipFileName)
       .then((artifact) => {
         const data = fs.readFileSync(artifact);
-
         return zip.loadAsync(data);
       }).then(unzippedData => {
         const unzippedFileData = unzippedData.files;
