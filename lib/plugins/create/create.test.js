--- conflicted
+++ resolved
@@ -328,7 +328,6 @@
       });
     });
 
-<<<<<<< HEAD
     it('should throw error if there are existing template files in cwd', () => {
       const cwd = process.cwd();
       fse.mkdirsSync(tmpDir);
@@ -342,7 +341,7 @@
 
       expect(create.serverless.utils.fileExistsSync(
          path.join(tmpDir, 'serverless.yml'))).to.be.equal(true);
-=======
+
     it('should throw error if the directory for the service already exists in cwd', () => {
       create.options.path = 'my-service';
       create.options.template = 'aws-nodejs';
@@ -352,7 +351,7 @@
       fse.mkdirsSync(path.join(tmpDir, create.options.path));
       process.chdir(tmpDir);
 
->>>>>>> 1693ecdf
+
       expect(() => create.create()).to.throw(Error);
       process.chdir(cwd);
     });
