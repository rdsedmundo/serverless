--- conflicted
+++ resolved
@@ -48,7 +48,7 @@
   describe('#loadVariableSyntax()', () => {
     it('should set variableSyntax', () => {
       // eslint-disable-next-line no-template-curly-in-string
-      serverless.service.provider.variableSyntax = '\\${{([ ~:a-zA-Z0-9._@\'",\\-\\/\\(\\)]+?)}}';
+      serverless.service.provider.variableSyntax = '\\${{([ ~:a-zA-Z0-9._@\'",\\-\\/\\(\\)*]+?)}}';
       serverless.variables.loadVariableSyntax();
       expect(serverless.variables.variableSyntax).to.be.a('RegExp');
     });
@@ -295,11 +295,7 @@
       beforeEach(() => {
         service = makeDefault();
         // eslint-disable-next-line no-template-curly-in-string
-<<<<<<< HEAD
-        service.provider.variableSyntax = '\\${([ ~:a-zA-Z0-9._\'",\\-\\/\\(\\)*]+?)}'; // default
-=======
-        service.provider.variableSyntax = '\\${([ ~:a-zA-Z0-9._@\'",\\-\\/\\(\\)]+?)}'; // default
->>>>>>> 3489aed9
+        service.provider.variableSyntax = '\\${([ ~:a-zA-Z0-9._@\'",\\-\\/\\(\\)*]+?)}'; // default
         serverless.variables.service = service;
         serverless.variables.loadVariableSyntax();
         delete service.provider.variableSyntax;
@@ -696,7 +692,7 @@
           .should.become(expected);
       });
       it('should handle deep variables regardless of custom variableSyntax', () => {
-        service.provider.variableSyntax = '\\${{([ ~:a-zA-Z0-9._@\\\'",\\-\\/\\(\\)]+?)}}';
+        service.provider.variableSyntax = '\\${{([ ~:a-zA-Z0-9._@\\\'",\\-\\/\\(\\)*]+?)}}';
         serverless.variables.loadVariableSyntax();
         delete service.provider.variableSyntax;
         service.custom = {
@@ -713,7 +709,7 @@
           .should.become(expected);
       });
       it('should handle deep variables regardless of recursion into custom variableSyntax', () => {
-        service.provider.variableSyntax = '\\${{([ ~:a-zA-Z0-9._@\\\'",\\-\\/\\(\\)]+?)}}';
+        service.provider.variableSyntax = '\\${{([ ~:a-zA-Z0-9._@\\\'",\\-\\/\\(\\)*]+?)}}';
         serverless.variables.loadVariableSyntax();
         delete service.provider.variableSyntax;
         service.custom = {
@@ -734,7 +730,7 @@
           .should.become(expected);
       });
       it('should handle deep variables in complex recursions of custom variableSyntax', () => {
-        service.provider.variableSyntax = '\\${{([ ~:a-zA-Z0-9._@\\\'",\\-\\/\\(\\)]+?)}}';
+        service.provider.variableSyntax = '\\${{([ ~:a-zA-Z0-9._@\\\'",\\-\\/\\(\\)*]+?)}}';
         serverless.variables.loadVariableSyntax();
         delete service.provider.variableSyntax;
         service.custom = {
@@ -1103,7 +1099,7 @@
 
   describe('#overwrite()', () => {
     beforeEach(() => {
-      serverless.service.provider.variableSyntax = '\\${{([ ~:a-zA-Z0-9._@\'",\\-\\/\\(\\)]+?)}}';
+      serverless.service.provider.variableSyntax = '\\${{([ ~:a-zA-Z0-9._@\'",\\-\\/\\(\\)*]+?)}}';
       serverless.variables.loadVariableSyntax();
       delete serverless.service.provider.variableSyntax;
     });
@@ -1321,7 +1317,7 @@
 
   describe('#getValueFromSelf()', () => {
     beforeEach(() => {
-      serverless.service.provider.variableSyntax = '\\${{([ ~:a-zA-Z0-9._@\'",\\-\\/\\(\\)]+?)}}';
+      serverless.service.provider.variableSyntax = '\\${{([ ~:a-zA-Z0-9._@\'",\\-\\/\\(\\)*]+?)}}';
       serverless.variables.loadVariableSyntax();
       delete serverless.service.provider.variableSyntax;
     });
