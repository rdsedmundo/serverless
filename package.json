{
  "name": "serverless",
<<<<<<< HEAD
  "version": "0.4.3",
=======
  "version": "0.5.0",
>>>>>>> a49d20f0
  "engines": {
    "node": ">=4.0"
  },
  "preferGlobal": true,
  "description": "The Serverless Application Framework - Powered By Amazon Web Services - http://www.serverless.com",
  "author": "serverless.com",
  "license": "MIT",
  "repository": {
    "type": "git",
    "url": "https://github.com/serverless/serverless"
  },
  "keywords": [
    "serverless",
    "serverless framework",
    "serverless applications",
    "serverless modules",
    "api gateway",
    "lambda",
    "aws",
    "aws lambda",
    "amazon",
    "amazon web services",
    "dynamodb",
    "serverless.com"
  ],
  "main": "lib/Serverless.js",
  "bin": {
    "serverless": "./bin/serverless",
    "slss": "./bin/serverless",
    "sls": "./bin/serverless",
    "serverless-run-python-handler": "./bin/serverless-run-python-handler"
  },
  "scripts": {
    "test": "mocha tests/all"
  },
  "devDependencies": {
    "chai": "^3.2.0",
    "mocha": "^2.2.5"
  },
  "dependencies": {
    "async": "^1.5.2",
    "aws-sdk": "^2.2.40",
    "bluebird": "^3.2.1",
    "chalk": "^1.1.0",
    "cli-spinner": "^0.2.1",
    "debug": "^2.2.0",
    "dotenv": "^2.0.0",
    "download": "^4.2.0",
    "fs-extra": "^0.26.4",
    "glob": "^7.0.0",
    "https-proxy-agent": "^1.0.0",
    "json-diff": "^0.3.1",
    "keypress": "^0.2.1",
    "lodash": "^4.2.1",
    "minimist": "^1.2.0",
    "moment": "^2.11.2",
    "node-uuid": "^1.4.2",
    "node-zip": "^1.1.0",
    "prompt": "^0.3.0",
    "readdirp": "^2.0.0",
    "replaceall": "^0.1.6",
    "rimraf": "^2.4.3",
    "shelljs": "^0.6.0",
    "shortid": "^2.2.2",
    "temp": "^0.8.3",
    "traverse": "^0.6.6",
    "wrench": "^1.5.8"
  }
}<|MERGE_RESOLUTION|>--- conflicted
+++ resolved
@@ -1,10 +1,6 @@
 {
   "name": "serverless",
-<<<<<<< HEAD
-  "version": "0.4.3",
-=======
   "version": "0.5.0",
->>>>>>> a49d20f0
   "engines": {
     "node": ">=4.0"
   },
