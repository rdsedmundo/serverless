--- conflicted
+++ resolved
@@ -1,15 +1,8 @@
 <!--
-<<<<<<< HEAD
 title: Serverless Framework - Spotinst Functions Guide - CORS
 menuText: CORS
-menuOrder: 11
+menuOrder: 8
 description: How to enable and use CORS
-=======
-title: Serverless Framework - Spotinst Functions Guide - Credentials
-menuText: Credentials
-menuOrder: 7
-description: How to set up the Serverless Framework with your Spotinst Functions credentials
->>>>>>> 85ae7a72
 layout: Doc
 -->
 
