<!--
title: Serverless Dashboard - Insights
menuText: Insights
layout: Doc
-->

<!-- DOCS-SITE-LINK:START automatically generated  -->

### [Read this on the main serverless docs site](https://www.serverless.com/framework/docs/dashboard/insights/)

<!-- DOCS-SITE-LINK:END -->

# Insights

Serverless Insights help you monitor, develop and optimize your serverless application by providing key metrics and alerts.

## Installing

Insights are enabled by default when you deploy a Service using the Serverless Framework CLI.

### Configuration

Serverless Framework will automatically enable log collection by adding a CloudWatch Logs Subscription to send logs that match a particular pattern to our infrastructure for processing. This is used for generating metrics and alerts.

When deploying, Serverless Framework will also create an IAM role in your account that allows the Serverless Framework backend to call FilterLogEvents on the CloudWatch Log Groups that are created in the Service being deployed. This is used to display the CloudWatch logs error details views alongside the stack trace.

If you wish to disable log collection, set the following options:

**serverless.yml**

```yaml
custom:
  enterprise:
    collectLambdaLogs: false
```

## Alerts

<<<<<<< HEAD
Serverless Insights include pre-configured alerts designed to help you develop and optimize the performance and security of your serverless applications. These events are presented in the "alerts" tab within the Serverless Framework [dashboard](https://dashboard.serverless.com/).  Preconfigured alerts include the following:
=======
Serverless Insights include a pre-configured alerts designed to help you develop and optimize the performance and security of your serverless applications. These events are presented in the "activity and insights" feed within the Serverless Enterprise Framework [dashboard](https://dashboard.serverless.com/). Preconfigured alerts include the following:
>>>>>>> 5b89e442

### Memory: Unused Memory

Configured memory for a function defines memory, cpu, and I/O capacity. It is also what defines a function's price.  While there are sometimes good reasons to overprovision memory (e.g. because your workload is cpu bound), unused memory can often represent an opportunity to save money by better optimizing your function's configured memory.

The unused memory insight runs once per week at midnight UTC on Sunday.  It looks at all invocations of a function over the prior seven days and identifies the function invocation during that period that used the most amount of its configured memory.  If that amount is less than 80% of the function's configured memory it will generate an alert.

### Memory: Approaching Out of Memory

The approaching out of memory alert runs every 5 minutes. It looks at the memory usage of all invocations of that function over the past 60 minutes. If any of the invocations exceed 90% of the allocated memory, then it will generate an alert. If an alert was already triggered in the past 60 minutes, a new alert will not be triggered.

### Memory: Out of Memory

The out of memory alert is checked on every invocation of the function. If any invocation uses more memory than is configured for that function, Lambda will abruptly shut down the invocation and trigger an out of memory error. The alert will be triggered immediately. If an alert has been triggered in the past 48 hours, then the alert will be silenced for 48 hours.

### Error: New Error Type Identified

Errors happen, and the sooner you know about them after they are introduced the better equipped you are to proactively mitigate their impact.

On a per function basis, the new error insight runs every five minutes, tracks error types reported during the past five minutes, and compares them with all error types reported over the prior 48 hours. An alert is generated when an error type is found that was not present during the prior 48 hours. From the activity and insights feed you are able to drill into the details of a specific occurrence of the new error type.

### Duration: Timeout

<<<<<<< HEAD
The timeout alert is checked on every invocation of the function. If any invocation runs for a duration longer than is configured for that function, Lambda will abruptly shut down the invocation and trigger a timeout error. The alert will be triggered immediately. If an alert has been triggered in the past 48 hours, then the alert will be silenced for 48 hours.
=======
An escalated invocation count can mean good things (e.g. more traffic) or bad things (e.g. higher costs or a runaway function). This alert helps you get out in front of both the good and the bad scenarios.
>>>>>>> 5b89e442

### Duration: Approaching Timeout

The approaching timeout alert runs every 5 minutes. It looks at the duration of all invocations of that function over the past 60 minutes. If any of the invocations exceed 90% of the configured timeout, then it will generate an alert. If an alert was already triggered in the past 60 minutes, a new alert will not be triggered.

<<<<<<< HEAD
### Duration: Unusual Function Duration

The unusual function duration is checked every 5 minutes. It looks at every invocation over the past 60 minutes and calculates the median duration. An alert is triggered If any of the invocations in the last 60 minutes had a duration that exceeded more than twice the median duration.

### Invocations: Escalated Invocation Count

An escalated invocation count can mean good things (e.g. more traffic) or bad things (e.g. higher costs or a runaway function).  This alert helps you get out in front of both the good and the bad scenarios.

The escalated invocation count insight runs every five minutes and calculates the sum of invocations for a function over the prior five minutes. It then compares this most recent five minute invocation count against the highest five minute invocation count recorded during the prior 48 hours. If the most recent five minute invocation count is 25% greater than the highest five minute invocation count over the previous 48 hours an alert will be generated.
=======
Configured memory for a function defines memory, cpu, and I/O capacity. It is also what defines a function's price. While there are sometimes good reasons to overprovision memory (e.g. because your workload is cpu bound), unused memory can often represent an opportunity to save money by better optimizing your function's configured memory.

The unused memory insight runs once per week at midnight UTC on Sunday. It looks at all invocations of a function over the prior seven days and identifies the function invocation during that period that used the most amount of its configured memory. If that amount is less than 80% of the function's configured memory it will generate an alert.
>>>>>>> 5b89e442

## Add notifications

The [notifications](./notifications.md) page provides instructions to forward Alerts for a particular Application to Slack, email, AWS SNS or a webhook.

## Metrics

As part of the Serverless Insights feature we also include a set of pre-configured metrics and charts, including the following:

### Errors and Invocations

The errors and invociations chart shows error count trends and the aggregate number of invocations for a particular service for a selected time period. Click into any bar on the chart to see function specific metrics.

### Durations

The durations chart shows the aggregate duration times for all functions in a particular Service for a selected time period. Click into any point on the chart to see function specific metrics.

## Advanced Configuration Options

### Uploading Source Map

The [New Error Alert](#new-error) and the [Error Metrics](#errors) can be used to view the stack trace for the occurence of an error. Tools like Webpack and Typescript generate the packaged code and therefore may obfuscate the stack trace. The Serverless Framework Enterprise Plugin and SDK support sourcemaps to properly generate the stack trace.

To use a sourcemap, ensure that your packaging directory includes the compiled source, original source, and the source maps.

For example, if your directory structure is:

```
$ ls -l dist/* src/*
-rw-r--r--  1 dschep  staff   576B Mar 21 17:21 dist/handler.js
-rw-r--r--  1 dschep  staff   911B Mar 21 17:21 dist/handler.js.map
-rw-r--r--  1 dschep  staff   451B Mar 22 12:13 src/handler.js
```

Then you should have a packaging directory that includes all the files above:

```yaml
package:
  include:
    - src/*.js
    - dist/*.js
    - dist/*.js.map
```<|MERGE_RESOLUTION|>--- conflicted
+++ resolved
@@ -36,11 +36,7 @@
 
 ## Alerts
 
-<<<<<<< HEAD
 Serverless Insights include pre-configured alerts designed to help you develop and optimize the performance and security of your serverless applications. These events are presented in the "alerts" tab within the Serverless Framework [dashboard](https://dashboard.serverless.com/).  Preconfigured alerts include the following:
-=======
-Serverless Insights include a pre-configured alerts designed to help you develop and optimize the performance and security of your serverless applications. These events are presented in the "activity and insights" feed within the Serverless Enterprise Framework [dashboard](https://dashboard.serverless.com/). Preconfigured alerts include the following:
->>>>>>> 5b89e442
 
 ### Memory: Unused Memory
 
@@ -64,17 +60,12 @@
 
 ### Duration: Timeout
 
-<<<<<<< HEAD
 The timeout alert is checked on every invocation of the function. If any invocation runs for a duration longer than is configured for that function, Lambda will abruptly shut down the invocation and trigger a timeout error. The alert will be triggered immediately. If an alert has been triggered in the past 48 hours, then the alert will be silenced for 48 hours.
-=======
-An escalated invocation count can mean good things (e.g. more traffic) or bad things (e.g. higher costs or a runaway function). This alert helps you get out in front of both the good and the bad scenarios.
->>>>>>> 5b89e442
 
 ### Duration: Approaching Timeout
 
 The approaching timeout alert runs every 5 minutes. It looks at the duration of all invocations of that function over the past 60 minutes. If any of the invocations exceed 90% of the configured timeout, then it will generate an alert. If an alert was already triggered in the past 60 minutes, a new alert will not be triggered.
 
-<<<<<<< HEAD
 ### Duration: Unusual Function Duration
 
 The unusual function duration is checked every 5 minutes. It looks at every invocation over the past 60 minutes and calculates the median duration. An alert is triggered If any of the invocations in the last 60 minutes had a duration that exceeded more than twice the median duration.
@@ -84,11 +75,6 @@
 An escalated invocation count can mean good things (e.g. more traffic) or bad things (e.g. higher costs or a runaway function).  This alert helps you get out in front of both the good and the bad scenarios.
 
 The escalated invocation count insight runs every five minutes and calculates the sum of invocations for a function over the prior five minutes. It then compares this most recent five minute invocation count against the highest five minute invocation count recorded during the prior 48 hours. If the most recent five minute invocation count is 25% greater than the highest five minute invocation count over the previous 48 hours an alert will be generated.
-=======
-Configured memory for a function defines memory, cpu, and I/O capacity. It is also what defines a function's price. While there are sometimes good reasons to overprovision memory (e.g. because your workload is cpu bound), unused memory can often represent an opportunity to save money by better optimizing your function's configured memory.
-
-The unused memory insight runs once per week at midnight UTC on Sunday. It looks at all invocations of a function over the prior seven days and identifies the function invocation during that period that used the most amount of its configured memory. If that amount is less than 80% of the function's configured memory it will generate an alert.
->>>>>>> 5b89e442
 
 ## Add notifications
 
