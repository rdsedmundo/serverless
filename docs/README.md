--- conflicted
+++ resolved
@@ -21,14 +21,10 @@
   - {menuText: "- OpenWhisk", path: /framework/docs/providers/openwhisk/}
   - {menuText: "- Kubeless" , path: /framework/docs/providers/kubeless/}
   - {menuText: "- Spotinst" , path: /framework/docs/providers/spotinst/}
-<<<<<<< HEAD
-  - {menuText: "- Webtasks" , path: /framework/docs/providers/webtasks/}
+  - {menuText: "- Cloudflare" , path: /framework/docs/providers/cloudflare/}
   - {menuText: "- Alibaba Cloud" , path: /framework/docs/providers/aliyun/}
-=======
-  - {menuText: "- Cloudflare" , path: /framework/docs/providers/cloudflare/}
   - {menuText: "Examples", path: https://serverless.com/examples/}
   - {menuText: "Tutorials", path: https://serverless.com/blog/category/guides-and-tutorials/}
->>>>>>> d4c8bc14
 -->
 
 <!-- DOCS-SITE-LINK:START automatically generated  -->
@@ -43,148 +39,4 @@
 
 The Serverless Framework consists of an open source **[CLI](./providers/)** that makes it easy to develop, deploy and test serverless apps across different cloud providers, as well as a hosted **[Dashboard](./dashboard/)** that includes features designed to further simplify serverless development, deployment, and testing, and enable you to easily secure and monitor your serverless apps.
 
-<<<<<<< HEAD
-<div class="docsSections">
-  <div class="docsSection">
-    <div class="docsSectionHeader">
-      <a href="./providers/aws/">
-        <img src="https://s3-us-west-2.amazonaws.com/assets.site.serverless.com/images/aws-black.png" width="250" draggable="false"/>
-      </a>
-    </div>
-    <div>
-      <ul>
-        <li><a href="./providers/aws/guide/quick-start">AWS QuickStart</a></li>
-        <li><a href="./providers/aws/guide">Guide</a></li>
-        <li><a href="./providers/aws/cli-reference">CLI Reference</a></li>
-        <li><a href="./providers/aws/events">Events</a></li>
-        <li><a href="./providers/aws/examples">Examples</a></li>
-      </ul>
-    </div>
-  </div>
-  <div class="docsSection">
-    <div class="docsSectionHeader">
-      <a href="./providers/azure/">
-        <img src="https://s3-us-west-2.amazonaws.com/assets.site.serverless.com/images/azure-black.png" width="250" draggable="false"/>
-      </a>
-    </div>
-    <div>
-      <ul>
-        <li><a href="./providers/azure/guide/quick-start">Azure QuickStart</a></li>
-        <li><a href="./providers/azure/guide">Guide</a></li>
-        <li><a href="./providers/azure/cli-reference">CLI Reference</a></li>
-        <li><a href="./providers/azure/events">Events</a></li>
-        <li><a href="./providers/azure/examples">Examples</a></li>
-      </ul>
-    </div>
-  </div>
-  <div class="docsSection">
-    <div class="docsSectionHeader">
-      <a href="./providers/openwhisk/">
-        <img src="https://s3-us-west-2.amazonaws.com/assets.site.serverless.com/images/openwhisk-black.png" width="250" draggable="false"/>
-      </a>
-    </div>
-    <div>
-      <ul>
-        <li><a href="./providers/openwhisk/guide/quick-start">OpenWhisk QuickStart</a></li>
-        <li><a href="./providers/openwhisk/guide">Guide</a></li>
-        <li><a href="./providers/openwhisk/cli-reference">CLI Reference</a></li>
-        <li><a href="./providers/openwhisk/events">Events</a></li>
-        <li><a href="./providers/openwhisk/examples">Examples</a></li>
-      </ul>
-    </div>
-  </div>
-  <div class="docsSection">
-    <div class="docsSectionHeader">
-      <a href="./providers/google/">
-        <img src="https://s3-us-west-2.amazonaws.com/assets.site.serverless.com/images/gcf-black.png" width="250" draggable="false"/>
-      </a>
-    </div>
-    <div>
-      <ul>
-        <li><a href="./providers/google/guide/quick-start">Google CF QuickStart</a></li>
-        <li><a href="./providers/google/guide">Guide</a></li>
-        <li><a href="./providers/google/cli-reference">CLI Reference</a></li>
-        <li><a href="./providers/google/events">Events</a></li>
-        <li><a href="./providers/google/examples">Examples</a></li>
-      </ul>
-    </div>
-  </div>
-  <div class="docsSection">
-    <div class="docsSectionHeader">
-      <a href="./providers/kubeless/">
-        <img src="https://s3-us-west-2.amazonaws.com/assets.site.serverless.com/docs/kubeless-logos-black.png" width="250" draggable="false"/>
-      </a>
-    </div>
-    <div>
-      <ul>
-        <li><a href="./providers/kubeless/guide/quick-start">Kubeless QuickStart</a></li>
-        <li><a href="./providers/kubeless/guide">Guide</a></li>
-        <li><a href="./providers/kubeless/cli-reference">CLI Reference</a></li>
-        <li><a href="./providers/kubeless/events">Events</a></li>
-      </ul>
-    </div>
-  </div>
-  <div class="docsSection">
-    <div class="docsSectionHeader">
-      <a href="./providers/spotinst/">
-        <img src="https://s3-us-west-2.amazonaws.com/assets.site.serverless.com/docs/spotinst-logos-black-small.png" width="250" draggable="false"/>
-      </a>
-    </div>
-    <div>
-      <ul>
-        <li><a href="./providers/spotinst/guide/quick-start">Spotinst QuickStart</a></li>
-        <li><a href="./providers/spotinst/guide">Guide</a></li>
-        <li><a href="./providers/spotinst/cli-reference">CLI Reference</a></li>
-        <li><a href="./providers/spotinst/events">Events</a></li>
-        <li><a href="./providers/spotinst/examples">Examples</a></li>
-      </ul>
-    </div>
-  </div>
-  <div class="docsSection">
-    <div class="docsSectionHeader">
-      <a href="./providers/webtasks/">
-        <img src="https://s3-us-west-2.amazonaws.com/assets.site.serverless.com/docs/webtask-small-grayscale.png" width="250" draggable="false"/>
-      </a>
-    </div>
-    <div>
-      <ul>
-        <li><a href="./providers/webtasks/guide/quick-start">Webtasks QuickStart</a></li>
-        <li><a href="./providers/webtasks/guide">Guide</a></li>
-        <li><a href="./providers/webtasks/cli-reference">CLI Reference</a></li>
-        <li><a href="./providers/webtasks/events">Events</a></li>
-      </ul>
-    </div>
-  </div>
-  <div class="docsSection">
-    <div class="docsSectionHeader">
-      <a href="./providers/fn/">
-        <img src="https://s3-us-west-2.amazonaws.com/assets.site.serverless.com/docs/fn-logo-black.png" width="250" draggable="false"/>
-      </a>
-    </div>
-    <div class="docsSectionHeader">
-      <a href="./providers/aliyun/">
-        <!-- TODO: update image link -->
-        <img src="http://docs.alibabagroup.com/assets2/images/en/news/library_logos_aliyun_large.png" width="250" draggable="false"/>
-      </a>
-    </div>
-    <div>
-      <ul>
-        <li><a href="./providers/fn/guide/quick-start">Fn QuickStart</a></li>
-        <li><a href="./providers/fn/guide">Guide</a></li>
-        <li><a href="./providers/fn/cli-reference">CLI Reference</a></li>
-        <li><a href="./providers/fn/events">Events</a></li>
-      </ul>
-    </div>
-    <div>
-      <ul>
-        <li><a href="./providers/aliyun/guide/quick-start">Alibaba Cloud QuickStart</a></li>
-        <li><a href="./providers/aliyun/guide">Guide</a></li>
-        <li><a href="./providers/aliyun/cli-reference">CLI Reference</a></li>
-        <li><a href="./providers/aliyun/events">Events</a></li>
-      </ul>
-    </div>
-  </div>
-</div>
-=======
-If you are new to serverless and want to experience how fast and easy it is to build a serverless app, or if you are an experienced user of the Serverless Framework open source CLI and want to explore new features of the Framework, you can get started **[here](./getting-started.md)**, for free.
->>>>>>> d4c8bc14
+If you are new to serverless and want to experience how fast and easy it is to build a serverless app, or if you are an experienced user of the Serverless Framework open source CLI and want to explore new features of the Framework, you can get started **[here](./getting-started.md)**, for free.